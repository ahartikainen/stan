--- conflicted
+++ resolved
@@ -85,6 +85,9 @@
         o << EOL;
       }
 
+      o << INDENT3 << "if (!include_gqs__ && !include_tparams__) return;"
+        << EOL;
+      
       if (prog.derived_decl_.first.size() > 0) {
         generate_comment("validate transformed parameters", 3, o);
         o << INDENT3
@@ -94,34 +97,6 @@
           << "(void) function__;  // dummy to suppress unused var warning"
           << EOL;
         o << EOL;
-
-<<<<<<< HEAD
-      generate_comment("write transformed parameters", 3, o);
-      o << INDENT3 << "if (include_tparams__) {" << EOL;
-      vis_writer.indent_ = 4;
-      for (size_t i = 0; i < prog.derived_decl_.first.size(); ++i)
-        boost::apply_visitor(vis_writer, prog.derived_decl_.first[i].decl_);
-      o << INDENT3 << "}" << EOL;
-
-      o << INDENT3 << "if (!include_gqs__) return;"
-        << EOL;
-      generate_comment("declare and define generated quantities", 3, o);
-      generate_local_var_decls(prog.generated_decl_.first, 3, o);
-
-      o << EOL;
-      generate_statements(prog.generated_decl_.second, 3, o);
-      o << EOL;
-
-      generate_comment("validate generated quantities", 3, o);
-      generate_validate_var_decls(prog.generated_decl_.first, 3, o);
-      o << EOL;
-
-      generate_comment("write generated quantities", 3, o);
-      vis_writer.indent_ = 3;
-      for (size_t i = 0; i < prog.generated_decl_.first.size(); ++i)
-        boost::apply_visitor(vis_writer, prog.generated_decl_.first[i].decl_);
-      if (prog.generated_decl_.first.size() > 0)
-=======
         for (size_t i = 0; i < prog.derived_decl_.first.size(); ++i) {
           block_var_decl bvd = prog.derived_decl_.first[i];
           if (bvd.type().innermost_type().is_constrained()) {
@@ -131,8 +106,6 @@
             generate_validate_block_var(bvd, 3, o);
           }
         }
-        o << INDENT3 << "if (!include_gqs__ && !include_tparams__) return;"
-          << EOL;
 
         generate_comment("write transformed parameters", 3, o);
         o << INDENT3 << "if (include_tparams__) {" << EOL;
@@ -171,8 +144,7 @@
             << EOL;
           generate_validate_block_var(prog.generated_decl_.first[i], 3, o);
           generate_write_block_var(prog.generated_decl_.first[i], 3, o);
->>>>>>> 8aaac5d8
-        o << EOL;
+          o << EOL;
         }
       }
       generate_catch_throw_located(2, o);
