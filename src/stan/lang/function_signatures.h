--- conflicted
+++ resolved
@@ -943,10 +943,6 @@
   }
 }
 add_binary("weibull_rng");
-<<<<<<< HEAD
-add("wishart_log", DOUBLE_T, MATRIX_T, DOUBLE_T, MATRIX_T);
-add("wishart_rng", MATRIX_T, DOUBLE_T, MATRIX_T);
-=======
 for (size_t i = 0; i < vector_types.size(); ++i)
   for (size_t j = 0; j < vector_types.size(); ++j)
     for (size_t k = 0; k < vector_types.size(); ++k)
@@ -956,6 +952,5 @@
               DOUBLE_T,
               vector_types[i],vector_types[j],vector_types[k],
               vector_types[l],vector_types[m]);
-add("wishart_log",DOUBLE_T, MATRIX_T,DOUBLE_T,MATRIX_T);
-add("wishart_rng",MATRIX_T, DOUBLE_T,MATRIX_T);
->>>>>>> df7b6db9
+add("wishart_log", DOUBLE_T, MATRIX_T, DOUBLE_T, MATRIX_T);
+add("wishart_rng", MATRIX_T, DOUBLE_T, MATRIX_T);