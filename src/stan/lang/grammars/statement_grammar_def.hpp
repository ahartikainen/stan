--- conflicted
+++ resolved
@@ -287,45 +287,7 @@
                                      boost::phoenix::ref(error_msgs_))];
 
       // _r1 = var scope
-<<<<<<< HEAD
       assgn_r.name("assignment statement");
-=======
-      // this one comes before assgn_r to deal with simple assignment
-      assignment_r.name("variable assignment by expression");
-      assignment_r
-        %= var_lhs_r(_r1)[assign_lhs_f(_a, _1)]
-        >> assignment_operator_r
-        > (eps[validate_lhs_var_assignment_f(_a, _r1, _pass,
-                                             boost::phoenix::ref(var_map_),
-                                             boost::phoenix::ref(error_msgs_))]
-           > expression_rhs_r(_r1)
-           [validate_assignment_f(_val, _r1, _pass,
-                                  boost::phoenix::ref(var_map_),
-                                  boost::phoenix::ref(error_msgs_))])
-        > lit(';');
-
-      // _r1 = var scope
-      compound_assignment_r.name("variable compound op-equals by expression");
-      compound_assignment_r
-        %= var_lhs_r(_r1)[assign_lhs_f(_a, _1)]
-        >> (string("+=")
-            | string("-=")
-            | string("*=")
-            | string("/=")
-            | string(".*=")
-            | string("./="))
-        >> (eps[validate_lhs_var_assignment_f(_a, _r1, _pass,
-                                              boost::phoenix::ref(var_map_),
-                                              boost::phoenix::ref(error_msgs_))]
-            > expression_rhs_r(_r1))
-              [validate_compound_assignment_f(_val, _r1, _pass,
-                                              boost::phoenix::ref(var_map_),
-                                              boost::phoenix::ref(error_msgs_))]
-        > lit(';');
-
-      // _r1 = var scope
-      assgn_r.name("indexed variable assginment statement");
->>>>>>> d6b34616
       assgn_r
         %= identifier_r[set_lhs_var_assgn_f(_val, _1, _pass,
                                             boost::phoenix::ref(var_map_),
@@ -343,7 +305,6 @@
 
       assignment_operator_r.name("assignment operator");
       assignment_operator_r
-<<<<<<< HEAD
         %= (string("=") >> no_skip[!char_("=")])
         | string("+=")
         | string("-=")
@@ -354,18 +315,6 @@
         | string("<-")
           [deprecate_old_assignment_op_f(_val,
                                          boost::phoenix::ref(error_msgs_))];
-=======
-        %= lit("<-")
-           [deprecate_old_assignment_op_f(boost::phoenix::ref(error_msgs_))]
-        | (lit("=") >> no_skip[!char_("=")]);
-
-      // _r1 = var scope
-      var_r.name("variable for left-hand side of assignment");
-      var_r
-        = identifier_r
-          [validate_lhs_var_assgn_silent_f(_1, _r1, _val,  _pass,
-                                           boost::phoenix::ref(var_map_))];
->>>>>>> d6b34616
 
       // _r1 = var scope
       expression_rhs_r.name("expression assignable to left-hand side");
