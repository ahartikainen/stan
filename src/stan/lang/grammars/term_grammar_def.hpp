#ifndef STAN_LANG_GRAMMARS_TERM_GRAMMAR_DEF_HPP
#define STAN_LANG_GRAMMARS_TERM_GRAMMAR_DEF_HPP

#include <stan/lang/ast.hpp>
#include <stan/lang/grammars/expression_grammar.hpp>
#include <stan/lang/grammars/indexes_grammar.hpp>
#include <stan/lang/grammars/semantic_actions.hpp>
#include <stan/lang/grammars/term_grammar.hpp>
#include <stan/lang/grammars/whitespace_grammar.hpp>
#include <boost/spirit/include/qi.hpp>
#include <boost/spirit/include/phoenix_core.hpp>
#include <string>
#include <sstream>
#include <vector>

BOOST_FUSION_ADAPT_STRUCT(stan::lang::index_op,
                          (stan::lang::expression, expr_)
                          (std::vector<std::vector<stan::lang::expression> >,
                           dimss_) )

BOOST_FUSION_ADAPT_STRUCT(stan::lang::index_op_sliced,
                          (stan::lang::expression, expr_)
                          (std::vector<stan::lang::idx>, idxs_) )

BOOST_FUSION_ADAPT_STRUCT(stan::lang::integrate_ode,
                          (std::string, integration_function_name_)
                          (std::string, system_function_name_)
                          (stan::lang::expression, y0_)
                          (stan::lang::expression, t0_)
                          (stan::lang::expression, ts_)
                          (stan::lang::expression, theta_)
                          (stan::lang::expression, x_)
                          (stan::lang::expression, x_int_) )

BOOST_FUSION_ADAPT_STRUCT(stan::lang::integrate_ode_control,
                          (std::string, integration_function_name_)
                          (std::string, system_function_name_)
                          (stan::lang::expression, y0_)
                          (stan::lang::expression, t0_)
                          (stan::lang::expression, ts_)
                          (stan::lang::expression, theta_)
                          (stan::lang::expression, x_)
                          (stan::lang::expression, x_int_)
                          (stan::lang::expression, rel_tol_)
                          (stan::lang::expression, abs_tol_)
                          (stan::lang::expression, max_num_steps_) )

BOOST_FUSION_ADAPT_STRUCT(stan::lang::fun,
                          (std::string, name_)
                          (std::vector<stan::lang::expression>, args_) )

BOOST_FUSION_ADAPT_STRUCT(stan::lang::int_literal,
                          (int, val_)
                          (stan::lang::expr_type, type_))

BOOST_FUSION_ADAPT_STRUCT(stan::lang::double_literal,
                          (double, val_)
                          (stan::lang::expr_type, type_) )


namespace stan {

  namespace lang {

    template <typename Iterator>
    term_grammar<Iterator>::term_grammar(variable_map& var_map,
                                         std::stringstream& error_msgs,
                                         expression_grammar<Iterator>& eg)
      : term_grammar::base_type(term_r),
        var_map_(var_map),
        error_msgs_(error_msgs),
        expression_g(eg),
        indexes_g(var_map, error_msgs, eg) {
      using boost::spirit::qi::_1;
      using boost::spirit::qi::_a;
      using boost::spirit::qi::_b;
      using boost::spirit::qi::char_;
      using boost::spirit::qi::double_;
      using boost::spirit::qi::eps;
      using boost::spirit::qi::int_;
      using boost::spirit::qi::hold;
      using boost::spirit::qi::lexeme;
      using boost::spirit::qi::lit;
      using boost::spirit::qi::no_skip;
      using boost::spirit::qi::string;
      using boost::spirit::qi::_pass;
      using boost::spirit::qi::_val;
      using boost::spirit::qi::labels::_r1;

      term_r.name("expression");
      term_r
        = (negated_factor_r(_r1)[assign_lhs_f(_val, _1)]
            >> *((lit('*') > negated_factor_r(_r1)
                             [multiplication_f(_val, _1,
                                           boost::phoenix::ref(error_msgs_))])
                 | (lit('/') > negated_factor_r(_r1)
                               [division_f(_val, _1,
                                           boost::phoenix::ref(error_msgs_))])
                 | (lit('%') > negated_factor_r(_r1)
                               [modulus_f(_val, _1, _pass,
                                          boost::phoenix::ref(error_msgs_))])
                 | (lit('\\') > negated_factor_r(_r1)
                                [left_division_f(_val, _pass, _1,
                                         boost::phoenix::ref(error_msgs_))])
                 | (lit(".*") > negated_factor_r(_r1)
                                [elt_multiplication_f(_val, _1,
                                          boost::phoenix::ref(error_msgs_))])
                 | (lit("./") > negated_factor_r(_r1)
                                [elt_division_f(_val, _1,
                                        boost::phoenix::ref(error_msgs_))])));

      negated_factor_r.name("expression");
      negated_factor_r
        = lit('-') >> negated_factor_r(_r1)
                      [negate_expr_f(_val, _1, _pass,
                                     boost::phoenix::ref(error_msgs_))]
        | lit('!') >> negated_factor_r(_r1)
                      [logical_negate_expr_f(_val, _1,
                                             boost::phoenix::ref(error_msgs_))]
        | lit('+') >> negated_factor_r(_r1)[assign_lhs_f(_val, _1)]
        | exponentiated_factor_r(_r1)[assign_lhs_f(_val, _1)];

      exponentiated_factor_r.name("expression");
      exponentiated_factor_r
        = idx_factor_r(_r1)[assign_lhs_f(_val, _1)]
        >> -(lit('^')
             > negated_factor_r(_r1)
               [exponentiation_f(_val, _1, _r1, _pass,
                                 boost::phoenix::ref(error_msgs_))]);

      idx_factor_r.name("expression");
      idx_factor_r
        =  factor_r(_r1)[assign_lhs_f(_val, _1)]
        > *( ( (+dims_r(_r1))[assign_lhs_f(_a, _1)]
               > eps
               [add_expression_dimss_f(_val, _a, _pass,
                                       boost::phoenix::ref(error_msgs_) )] )
            | (indexes_g(_r1)[assign_lhs_f(_b, _1)]
               > eps[add_idxs_f(_val, _b, _pass,
                              boost::phoenix::ref(error_msgs_))])
            | (lit("'")
               > eps[transpose_f(_val, _pass,
                                 boost::phoenix::ref(error_msgs_))]) );

      integrate_ode_control_r.name("expression");
      integrate_ode_control_r
        %= ( (string("integrate_ode_rk45") >> no_skip[!char_("a-zA-Z0-9_")])
             | (string("integrate_ode_bdf") >> no_skip[!char_("a-zA-Z0-9_")]) )
        >> lit('(')              // >> allows backtracking to non-control
        >> identifier_r          // system function name (function only)
        >> lit(',')
        >> expression_g(_r1)     // y0
        >> lit(',')
        >> expression_g(_r1)     // t0 (data only)
        >> lit(',')
        >> expression_g(_r1)     // ts (data only)
        >> lit(',')
        >> expression_g(_r1)     // theta
        >> lit(',')
        >> expression_g(_r1)     // x (data only)
        >> lit(',')
        >> expression_g(_r1)     // x_int (data only)
        >> lit(',')
        >> expression_g(_r1)     // relative tolerance (data only)
        >> lit(',')
        >> expression_g(_r1)     // absolute tolerance (data only)
        >> lit(',')
        >> expression_g(_r1)     // maximum number of steps (data only)
        > lit(')')
          [validate_integrate_ode_control_f(_val, boost::phoenix::ref(var_map_),
                                            _pass,
                                            boost::phoenix::ref(error_msgs_))];

      integrate_ode_r.name("expression");
      integrate_ode_r
        %= ( (string("integrate_ode_rk45") >> no_skip[!char_("a-zA-Z0-9_")])
             | (string("integrate_ode_bdf") >> no_skip[!char_("a-zA-Z0-9_")])
             | (string("integrate_ode") >> no_skip[!char_("a-zA-Z0-9_")])
               [deprecated_integrate_ode_f(boost::phoenix::ref(error_msgs_))] )
        > lit('(')
        > identifier_r          // system function name (function only)
        > lit(',')
        > expression_g(_r1)     // y0
        > lit(',')
        > expression_g(_r1)     // t0 (data only)
        > lit(',')
        > expression_g(_r1)     // ts (data only)
        > lit(',')
        > expression_g(_r1)     // theta
        > lit(',')
        > expression_g(_r1)     // x (data only)
        > lit(',')
        > expression_g(_r1)     // x_int (data only)
        > lit(')')
          [validate_integrate_ode_f(_val, boost::phoenix::ref(var_map_),
                                    _pass, boost::phoenix::ref(error_msgs_))];

      factor_r.name("expression");
<<<<<<< HEAD
      factor_r
        = integrate_ode_r(_r1)[assign_lhs_f(_val, _1)]
        | integrate_ode_cvode_r(_r1)[assign_lhs_f(_val, _1)]
=======
      factor_r =
        integrate_ode_control_r(_r1)[assign_lhs_f(_val, _1)]
        | integrate_ode_r(_r1)[assign_lhs_f(_val, _1)]
>>>>>>> 94f717b9
        | (fun_r(_r1)[assign_lhs_f(_b, _1)]
           > eps[set_fun_type_named_f(_val, _b, _r1, _pass,
                                      boost::phoenix::ref(error_msgs_))])
        | (variable_r[assign_lhs_f(_a, _1)]
           > eps[set_var_type_f(_a, _val, boost::phoenix::ref(var_map_),
                                boost::phoenix::ref(error_msgs_),
                                _pass)])
        | int_literal_r[assign_lhs_f(_val, _1)]
        | double_literal_r[assign_lhs_f(_val, _1)]
        | (lit('(')
           > expression_g(_r1)[assign_lhs_f(_val, _1)]
           > lit(')'));

      int_literal_r.name("integer literal");
      int_literal_r
        %= int_
        >> !(lit('.') | lit('e') | lit('E'));

      double_literal_r.name("real literal");
      double_literal_r
        %= double_;

      fun_r.name("function and argument expressions");
      fun_r
        %= (hold[identifier_r[is_prob_fun_f(_1, _pass)]] > prob_args_r(_r1))
        | (identifier_r >> args_r(_r1));

      identifier_r.name("identifier");
      identifier_r
        %= lexeme[char_("a-zA-Z")
                  >> *char_("a-zA-Z0-9_.")];

      prob_args_r.name("probability function arguments");
      prob_args_r
        %= (lit('(') >> lit(')'))
        | hold[lit('(')
               >> expression_g(_r1)
               >> lit(')')]
        | (lit('(')
           >> expression_g(_r1)
           >> lit('|')
           >> (expression_g(_r1) % ',')
           >> lit(')'));

      args_r.name("function arguments");
      args_r
        %= (lit('(') >> lit(')'))
        | (lit('(') >> (expression_g(_r1) % ',') >> lit(')'));

      dim_r.name("array dimension (integer expression)");
      dim_r
        %= expression_g(_r1)
        >> eps[validate_int_expression_f(_val, _pass)];

      dims_r.name("array dimensions");
      dims_r
        %= lit('[')
        >> (dim_r(_r1)
           % ',' )
        >> lit(']');

      variable_r.name("variable name");
      variable_r
        %= identifier_r
        > !lit('(');    // negative lookahead to prevent failure in
                        // fun to try to evaluate as variable [cleaner
                        // error msgs]
    }

  }
}
#endif<|MERGE_RESOLUTION|>--- conflicted
+++ resolved
@@ -196,15 +196,9 @@
                                     _pass, boost::phoenix::ref(error_msgs_))];
 
       factor_r.name("expression");
-<<<<<<< HEAD
-      factor_r
-        = integrate_ode_r(_r1)[assign_lhs_f(_val, _1)]
-        | integrate_ode_cvode_r(_r1)[assign_lhs_f(_val, _1)]
-=======
       factor_r =
         integrate_ode_control_r(_r1)[assign_lhs_f(_val, _1)]
         | integrate_ode_r(_r1)[assign_lhs_f(_val, _1)]
->>>>>>> 94f717b9
         | (fun_r(_r1)[assign_lhs_f(_b, _1)]
            > eps[set_fun_type_named_f(_val, _b, _r1, _pass,
                                       boost::phoenix::ref(error_msgs_))])
