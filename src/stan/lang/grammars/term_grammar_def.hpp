--- conflicted
+++ resolved
@@ -31,12 +31,6 @@
                           (stan::lang::expression, x_)
                           (stan::lang::expression, x_int_) )
 
-BOOST_FUSION_ADAPT_STRUCT(stan::lang::integrate_function,
-                          (std::string, system_function_name_)
-                          (stan::lang::expression, a_)
-                          (stan::lang::expression, b_)
-                          (stan::lang::expression, param_) )
-
 BOOST_FUSION_ADAPT_STRUCT(stan::lang::integrate_ode_cvode,
                           (std::string, system_function_name_)
                           (stan::lang::expression, y0_)
@@ -49,6 +43,12 @@
                           (stan::lang::expression, abs_tol_)
                           (stan::lang::expression, max_num_steps_) )
 
+BOOST_FUSION_ADAPT_STRUCT(stan::lang::integrate_function,
+                          (std::string, system_function_name_)
+                          (stan::lang::expression, a_)
+                          (stan::lang::expression, b_)
+                          (stan::lang::expression, param_) )
+
 BOOST_FUSION_ADAPT_STRUCT(stan::lang::fun,
                           (std::string, name_)
                           (std::vector<stan::lang::expression>, args_) )
@@ -63,854 +63,6 @@
 
 
 namespace stan {
-<<<<<<< HEAD
-  namespace lang {
-
-   // see bare_type_grammar_def.hpp for original
-    struct set_val5 {
-      //! @cond Doxygen_Suppress
-      template <class> struct result;
-      //! @endcond
-      template <typename F, typename T1, typename T2>
-      struct result<F(T1, T2)> { typedef void type; };
-      template <typename T1, typename T2>
-      void operator()(T1& lhs,
-                      const T2& rhs) const {
-        lhs = rhs;
-      }
-    };
-    boost::phoenix::function<set_val5> set_val5_f;
-
-    struct validate_integrate_ode {
-      //! @cond Doxygen_Suppress
-      template <class> struct result;
-      //! @endcond
-      template <typename F, typename T1, typename T2, typename T3, typename T4>
-      struct result<F(T1, T2, T3, T4)> { typedef void type; };
-
-      void operator()(const integrate_ode& ode_fun,
-                      const variable_map& var_map,
-                      bool& pass,
-                      std::ostream& error_msgs) const {
-        pass = true;
-
-        // test function argument type
-        expr_type sys_result_type(DOUBLE_T, 1);
-        std::vector<expr_type> sys_arg_types;
-        sys_arg_types.push_back(expr_type(DOUBLE_T, 0));
-        sys_arg_types.push_back(expr_type(DOUBLE_T, 1));
-        sys_arg_types.push_back(expr_type(DOUBLE_T, 1));
-        sys_arg_types.push_back(expr_type(DOUBLE_T, 1));
-        sys_arg_types.push_back(expr_type(INT_T, 1));
-        function_signature_t system_signature(sys_result_type, sys_arg_types);
-        if (!function_signatures::instance()
-            .is_defined(ode_fun.system_function_name_, system_signature)) {
-          error_msgs << "first argument to integrate_ode"
-                     << " must be a function with signature"
-                     << " (real, real[], real[], real[], int[]) : real[] ";
-          pass = false;
-        }
-
-        // test regular argument types
-        if (ode_fun.y0_.expression_type() != expr_type(DOUBLE_T, 1)) {
-          error_msgs << "second argument to integrate_ode must be type real[]"
-                     << " for intial system state"
-                     << "; found type="
-                     << ode_fun.y0_.expression_type()
-                     << ". ";
-          pass = false;
-        }
-        if (!ode_fun.t0_.expression_type().is_primitive()) {
-          error_msgs << "third argument to integrate_ode"
-                     << " must be type real or int"
-                     << " for initial time"
-                     << "; found type="
-                     << ode_fun.t0_.expression_type()
-                     << ". ";
-          pass = false;
-        }
-        if (ode_fun.ts_.expression_type() != expr_type(DOUBLE_T, 1)) {
-          error_msgs << "fourth argument to integrate_ode must be type real[]"
-                     << " for requested solution times"
-                     << "; found type="
-                     << ode_fun.ts_.expression_type()
-                     << ". ";
-          pass = false;
-        }
-        if (ode_fun.theta_.expression_type() != expr_type(DOUBLE_T, 1)) {
-          error_msgs << "fifth argument to integrate_ode must be type real[]"
-                     << " for parameters"
-                     << "; found type="
-                     << ode_fun.theta_.expression_type()
-                     << ". ";
-          pass = false;
-        }
-        if (ode_fun.x_.expression_type() != expr_type(DOUBLE_T, 1)) {
-          error_msgs << "sixth argument to integrate_ode must be type real[]"
-                     << " for real data;"
-                     << " found type="
-                     << ode_fun.x_.expression_type()
-                     << ". ";
-          pass = false;
-        }
-        if (ode_fun.x_int_.expression_type() != expr_type(INT_T, 1)) {
-          error_msgs << "seventh argument to integrate_ode must be type int[]"
-                     << " for integer data;"
-                     << " found type="
-                     << ode_fun.x_int_.expression_type()
-                     << ". ";
-          pass = false;
-        }
-
-        // test data-only variables do not have parameters (int locals OK)
-        if (has_var(ode_fun.t0_, var_map)) {
-          error_msgs << "third argument to integrate_ode (initial times)"
-                     << " must be data only and not reference parameters";
-          pass = false;
-        }
-        if (has_var(ode_fun.ts_, var_map)) {
-          error_msgs << "fourth argument to integrate_ode (solution times)"
-                     << " must be data only and not reference parameters";
-          pass = false;
-        }
-        if (has_var(ode_fun.x_, var_map)) {
-          error_msgs << "fifth argument to integrate_ode (real data)"
-                     << " must be data only and not reference parameters";
-          pass = false;
-        }
-      }
-    };
-    boost::phoenix::function<validate_integrate_ode> validate_integrate_ode_f;
-
-
-    struct validate_integrate_ode_cvode {
-
-      //! @cond Doxygen_Suppress
-      template <class> struct result;
-      //! @endcond
-      template <typename F, typename T1, typename T2, typename T3, typename T4>
-      struct result<F(T1, T2, T3, T4)> { typedef void type; };
-
-      void operator()(const integrate_ode_cvode& ode_fun,
-                      const variable_map& var_map,
-                      bool& pass,
-                      std::ostream& error_msgs) const {
-        pass = true;
-
-        // test function argument type
-        expr_type sys_result_type(DOUBLE_T, 1);
-        std::vector<expr_type> sys_arg_types;
-        sys_arg_types.push_back(expr_type(DOUBLE_T, 0));
-        sys_arg_types.push_back(expr_type(DOUBLE_T, 1));
-        sys_arg_types.push_back(expr_type(DOUBLE_T, 1));
-        sys_arg_types.push_back(expr_type(DOUBLE_T, 1));
-        sys_arg_types.push_back(expr_type(INT_T, 1));
-        function_signature_t system_signature(sys_result_type, sys_arg_types);
-        if (!function_signatures::instance()
-            .is_defined(ode_fun.system_function_name_, system_signature)) {
-          error_msgs << "first argument to integrate_ode_cvode"
-                     << " must be a function with signature"
-                     << " (real, real[], real[], real[], int[]) : real[] ";
-          pass = false;
-        }
-
-        // test regular argument types
-        if (ode_fun.y0_.expression_type() != expr_type(DOUBLE_T, 1)) {
-          error_msgs << "second argument to integrate_ode_cvode must be"
-                     << " type real[] for intial system state"
-                     << "; found type="
-                     << ode_fun.y0_.expression_type()
-                     << ". ";
-          pass = false;
-        }
-        if (!ode_fun.t0_.expression_type().is_primitive()) {
-          error_msgs << "third argument to integrate_ode_cvode"
-                     << " must be type real or int"
-                     << " for initial time"
-                     << "; found type="
-                     << ode_fun.t0_.expression_type()
-                     << ". ";
-          pass = false;
-        }
-        if (ode_fun.ts_.expression_type() != expr_type(DOUBLE_T, 1)) {
-          error_msgs << "fourth argument to integrate_ode_cvode must be"
-                     << " type real[] for requested solution times"
-                     << "; found type="
-                     << ode_fun.ts_.expression_type()
-                     << ". ";
-          pass = false;
-        }
-        if (ode_fun.theta_.expression_type() != expr_type(DOUBLE_T, 1)) {
-          error_msgs << "fifth argument to integrate_ode_cvode must be"
-                     << " type real[] for parameters"
-                     << "; found type="
-                     << ode_fun.theta_.expression_type()
-                     << ". ";
-          pass = false;
-        }
-        if (ode_fun.x_.expression_type() != expr_type(DOUBLE_T, 1)) {
-          error_msgs << "sixth argument to integrate_ode_cvode must be"
-                     << " type real[] for real data;"
-                     << " found type="
-                     << ode_fun.x_.expression_type()
-                     << ". ";
-          pass = false;
-        }
-        if (ode_fun.x_int_.expression_type() != expr_type(INT_T, 1)) {
-          error_msgs << "seventh argument to integrate_ode_cvode must be"
-                     << " type int[] for integer data;"
-                     << " found type="
-                     << ode_fun.x_int_.expression_type()
-                     << ". ";
-          pass = false;
-        }
-        if (!ode_fun.rel_tol_.expression_type().is_primitive()) {
-          error_msgs << "eight argument to integrate_ode_cvode"
-                     << " must be type real or int"
-                     << " for relative tolerance"
-                     << "; found type="
-                     << ode_fun.rel_tol_.expression_type()
-                     << ". ";
-          pass = false;
-        }
-        if (!ode_fun.abs_tol_.expression_type().is_primitive()) {
-          error_msgs << "ninth argument to integrate_ode_cvode"
-                     << " must be type real or int"
-                     << " for absolute tolerance"
-                     << "; found type="
-                     << ode_fun.abs_tol_.expression_type()
-                     << ". ";
-          pass = false;
-        }
-        if (!ode_fun.max_num_steps_.expression_type().is_primitive()) {
-          error_msgs << "tenth argument to integrate_ode_cvode"
-                     << " must be type real or int"
-                     << " for maximum number of steps"
-                     << "; found type="
-                     << ode_fun.max_num_steps_.expression_type()
-                     << ". ";
-          pass = false;
-        }
-
-        // test data-only variables do not have parameters (int locals OK)
-        if (has_var(ode_fun.t0_, var_map)) {
-          error_msgs << "third argument to integrate_ode_cvode (initial times)"
-                     << " must be data only and not reference parameters";
-          pass = false;
-        }
-        if (has_var(ode_fun.ts_, var_map)) {
-          error_msgs << "fourth argument to integrate_ode_cvode"
-                     << " (solution times) must be data only and not"
-                     << " reference parameters";
-          pass = false;
-        }
-        if (has_var(ode_fun.x_, var_map)) {
-          error_msgs << "fifth argument to integrate_ode_cvode (real data)"
-                     << " must be data only and not reference parameters";
-          pass = false;
-        }
-        if (has_var(ode_fun.rel_tol_, var_map)) {
-          error_msgs << "eight argument to integrate_ode_cvode (real data)"
-                     << " must be data only and not reference parameters";
-          pass = false;
-        }
-        if (has_var(ode_fun.abs_tol_, var_map)) {
-          error_msgs << "ninth argument to integrate_ode_cvode (real data)"
-                     << " must be data only and not reference parameters";
-          pass = false;
-        }
-        if (has_var(ode_fun.max_num_steps_, var_map)) {
-          error_msgs << "tenth argument to integrate_ode_cvode (real data)"
-                     << " must be data only and not reference parameters";
-          pass = false;
-        }
-      }
-    };
-    boost::phoenix::function<validate_integrate_ode_cvode>
-      validate_integrate_ode_cvode_f;
-
-
-    struct set_fun_type {
-      //! @cond Doxygen_Suppress
-      template <class> struct result;
-      //! @endcond
-      template <typename F, typename T1, typename T2>
-      struct result<F(T1, T2)> { typedef fun type; };
-
-      fun operator()(fun& fun,
-                     std::ostream& error_msgs) const {
-        std::vector<expr_type> arg_types;
-        for (size_t i = 0; i < fun.args_.size(); ++i)
-          arg_types.push_back(fun.args_[i].expression_type());
-        fun.type_ = function_signatures::instance().get_result_type(fun.name_,
-                                                                    arg_types,
-                                                                    error_msgs);
-        return fun;
-      }
-    };
-    boost::phoenix::function<set_fun_type> set_fun_type_f;
-
-    struct validate_integrate_function {
-
-       //! @cond Doxygen_Suppress
-       template <class> struct result;
-       //! @endcond
-       template <typename F, typename T1, typename T2, typename T3, typename T4>
-       struct result<F(T1, T2, T3, T4)> { typedef void type; };
-
-
-      void operator()(const integrate_function& ode_fun,
-                      const variable_map& var_map,
-                      bool& pass,
-                      std::ostream& error_msgs) const {
-
-        //FIXME
-        pass = true;
-
-      }
-    };
-    boost::phoenix::function<validate_integrate_function> validate_integrate_function_f;
-
-    struct set_fun_type_named {
-      //! @cond Doxygen_Suppress
-      template <class> struct result;
-      //! @endcond
-      template <typename F, typename T1, typename T2, typename T3,
-                typename T4, typename T5>
-      struct result<F(T1, T2, T3, T4, T5)> { typedef void type; };
-
-      void operator()(expression& fun_result,
-                      fun& fun,
-                      const var_origin& var_origin,
-                      bool& pass,
-                      std::ostream& error_msgs) const {
-        std::vector<expr_type> arg_types;
-        for (size_t i = 0; i < fun.args_.size(); ++i)
-          arg_types.push_back(fun.args_[i].expression_type());
-        fun.type_ = function_signatures::instance().get_result_type(fun.name_,
-                                                                    arg_types,
-                                                                    error_msgs);
-        if (fun.type_ == ILL_FORMED_T) {
-          pass = false;
-          return;
-        }
-
-
-        if (has_rng_suffix(fun.name_)) {
-          if (!( var_origin == derived_origin
-                 || var_origin == function_argument_origin_rng)) {
-            error_msgs << "random number generators only allowed in"
-                       << " generated quantities block or"
-                       << " user-defined functions with names ending in _rng"
-                       << "; found function=" << fun.name_
-                       << " in block=";
-          print_var_origin(error_msgs, var_origin);
-          error_msgs << std::endl;
-          pass = false;
-          return;
-          }
-        }
-
-        if (has_lp_suffix(fun.name_)) {
-          // modified function_argument_origin to add _lp because
-          // that's only viable context
-          if (!(var_origin == transformed_parameter_origin
-                || var_origin == function_argument_origin_lp
-                || var_origin == void_function_argument_origin_lp
-                || var_origin == local_origin)) {
-            error_msgs << "Functions suffixed with _lp only allowed in"
-                       << " transformed parameter block, model block"
-                       << std::endl
-                       << "or the body of a function with suffix _lp."
-                       << std::endl
-                       << "Found function = " << fun.name_ << " in block = ";
-            print_var_origin(error_msgs, var_origin);
-            error_msgs << std::endl;
-            pass = false;
-            return;
-          }
-        }
-
-        if (fun.name_ == "max" || fun.name_ == "min") {
-          if (fun.args_.size() == 2) {
-            if (fun.args_[0].expression_type().is_primitive_int()
-                && fun.args_[1].expression_type().is_primitive_int()) {
-              fun.name_ = "std::" + fun.name_;
-            }
-          }
-        }
-
-        if (fun.name_ == "abs"
-            && fun.args_.size() > 0
-            && fun.args_[0].expression_type().is_primitive_double()) {
-          error_msgs << "Warning: Function abs(real) is deprecated."
-                     << std::endl
-                     << "         It will be removed in a future release."
-                     << std::endl
-                     << "         Use fabs(real) instead."
-                     << std::endl << std::endl;
-        }
-
-        if (fun.name_ == "lkj_cov_log") {
-          error_msgs << "Warning: the lkj_cov_log() function"
-                     << " is deprecated.  It will be removed in Stan 3."
-                     << std::endl
-                     << "Code LKJ covariance in terms of an lkj_corr()"
-                     << " distribution on a correlation matrix"
-                     << " and independent lognormals on the scales."
-                     << std::endl << std::endl;
-        }
-
-        fun_result = fun;
-        pass = true;
-      }
-    };
-    boost::phoenix::function<set_fun_type_named> set_fun_type_named_f;
-
-    struct exponentiation_expr {
-      //! @cond Doxygen_Suppress
-      template <class> struct result;
-      //! @endcond
-      template <typename F, typename T1, typename T2, typename T3,
-                typename T4, typename T5>
-      struct result<F(T1, T2, T3, T4, T5)> { typedef void type; };
-
-      void operator()(expression& expr1,
-                      const expression& expr2,
-                      const var_origin& var_origin,
-                      bool& pass,
-                      std::ostream& error_msgs) const {
-        if (!expr1.expression_type().is_primitive()
-            || !expr2.expression_type().is_primitive()) {
-          error_msgs << "arguments to ^ must be primitive (real or int)"
-                     << "; cannot exponentiate "
-                     << expr1.expression_type()
-                     << " by "
-                     << expr2.expression_type()
-                     << " in block=";
-          print_var_origin(error_msgs, var_origin);
-          error_msgs << std::endl;
-          pass = false;
-          return;
-        }
-        std::vector<expression> args;
-        args.push_back(expr1);
-        args.push_back(expr2);
-        set_fun_type sft;
-        fun f("pow", args);
-        sft(f, error_msgs);
-        expr1 = expression(f);
-      }
-    };
-    boost::phoenix::function<exponentiation_expr> exponentiation_f;
-
-    struct multiplication_expr {
-      //! @cond Doxygen_Suppress
-      template <class> struct result;
-      //! @endcond
-      template <typename F, typename T1, typename T2, typename T3>
-      struct result<F(T1, T2, T3)> { typedef void type; };
-
-      void operator()(expression& expr1,
-                      const expression& expr2,
-                      std::ostream& error_msgs) const {
-        if (expr1.expression_type().is_primitive()
-            && expr2.expression_type().is_primitive()) {
-          expr1 *= expr2;;
-          return;
-        }
-        std::vector<expression> args;
-        args.push_back(expr1);
-        args.push_back(expr2);
-        set_fun_type sft;
-        fun f("multiply", args);
-        sft(f, error_msgs);
-        expr1 = expression(f);
-      }
-    };
-    boost::phoenix::function<multiplication_expr> multiplication_f;
-
-    struct division_expr {
-      //! @cond Doxygen_Suppress
-      template <class> struct result;
-      //! @endcond
-      template <typename F, typename T1, typename T2, typename T3>
-      struct result<F(T1, T2, T3)> { typedef void type; };
-
-      void operator()(expression& expr1,
-                      const expression& expr2,
-                      std::ostream& error_msgs) const {
-        static const bool user_facing = true;
-        if (expr1.expression_type().is_primitive()
-            && expr2.expression_type().is_primitive()
-            && (expr1.expression_type().is_primitive_double()
-                || expr2.expression_type().is_primitive_double())) {
-          expr1 /= expr2;
-          return;
-        }
-        std::vector<expression> args;
-        args.push_back(expr1);
-        args.push_back(expr2);
-        set_fun_type sft;
-        if (expr1.expression_type().is_primitive_int()
-            && expr2.expression_type().is_primitive_int()) {
-          // result might be assigned to real - generate warning
-          error_msgs << "Warning: integer division"
-                     << " implicitly rounds to integer."
-                     << " Found int division: ";
-          generate_expression(expr1.expr_, user_facing, error_msgs);
-          error_msgs << " / ";
-          generate_expression(expr2.expr_, user_facing, error_msgs);
-          error_msgs << std::endl
-                     << " Positive values rounded down,"
-                     << " negative values rounded up or down"
-                     << " in platform-dependent way."
-                     << std::endl;
-
-          fun f("divide", args);
-          sft(f, error_msgs);
-          expr1 = expression(f);
-          return;
-        }
-        if ((expr1.expression_type().type() == MATRIX_T
-             || expr1.expression_type().type() == ROW_VECTOR_T)
-            && expr2.expression_type().type() == MATRIX_T) {
-          fun f("mdivide_right", args);
-          sft(f, error_msgs);
-          expr1 = expression(f);
-          return;
-        }
-        fun f("divide", args);
-        sft(f, error_msgs);
-        expr1 = expression(f);
-        return;
-      }
-    };
-    boost::phoenix::function<division_expr> division_f;
-
-    struct modulus_expr {
-      //! @cond Doxygen_Suppress
-      template <class> struct result;
-      //! @endcond
-      template <typename F, typename T1, typename T2, typename T3, typename T4>
-      struct result<F(T1, T2, T3, T4)> { typedef void type; };
-
-      void operator()(expression& expr1,
-                      const expression& expr2,
-                      bool& pass,
-                      std::ostream& error_msgs) const {
-        if (!expr1.expression_type().is_primitive_int()
-            && !expr2.expression_type().is_primitive_int()) {
-          error_msgs << "both operands of % must be int"
-                     << "; cannot modulo "
-                     << expr1.expression_type()
-                     << " by "
-                     << expr2.expression_type();
-          error_msgs << std::endl;
-          pass = false;
-          return;
-        }
-        std::vector<expression> args;
-        args.push_back(expr1);
-        args.push_back(expr2);
-        set_fun_type sft;
-        fun f("modulus", args);
-        sft(f, error_msgs);
-        expr1 = expression(f);
-      }
-    };
-    boost::phoenix::function<modulus_expr> modulus_f;
-
-    struct left_division_expr {
-      //! @cond Doxygen_Suppress
-      template <class> struct result;
-      //! @endcond
-      template <typename F, typename T1, typename T2, typename T3, typename T4>
-      struct result<F(T1, T2, T3, T4)> { typedef void type; };
-
-      void operator()(expression& expr1,
-                      bool& pass,
-                      const expression& expr2,
-                      std::ostream& error_msgs) const {
-        std::vector<expression> args;
-        args.push_back(expr1);
-        args.push_back(expr2);
-        set_fun_type sft;
-        if (expr1.expression_type().type() == MATRIX_T
-            && (expr2.expression_type().type() == VECTOR_T
-                || expr2.expression_type().type() == MATRIX_T)) {
-          fun f("mdivide_left", args);
-          sft(f, error_msgs);
-          expr1 = expression(f);
-          pass = true;
-          return;
-        }
-        fun f("mdivide_left", args);  // set for alt args err msg
-        sft(f, error_msgs);
-        expr1 = expression(f);
-        pass = false;
-      }
-    };
-    boost::phoenix::function<left_division_expr> left_division_f;
-
-    struct elt_multiplication_expr {
-      //! @cond Doxygen_Suppress
-      template <class> struct result;
-      //! @endcond
-      template <typename F, typename T1, typename T2, typename T3>
-      struct result<F(T1, T2, T3)> { typedef void type; };
-
-      void operator()(expression& expr1,
-                      const expression& expr2,
-                      std::ostream& error_msgs) const {
-        if (expr1.expression_type().is_primitive()
-            && expr2.expression_type().is_primitive()) {
-          expr1 *= expr2;
-          return;
-        }
-        std::vector<expression> args;
-        args.push_back(expr1);
-        args.push_back(expr2);
-        set_fun_type sft;
-        fun f("elt_multiply", args);
-        sft(f, error_msgs);
-        expr1 = expression(f);
-      }
-    };
-    boost::phoenix::function<elt_multiplication_expr> elt_multiplication_f;
-
-    struct elt_division_expr {
-      //! @cond Doxygen_Suppress
-      template <class> struct result;
-      //! @endcond
-      template <typename F, typename T1, typename T2, typename T3>
-      struct result<F(T1, T2, T3)> { typedef void type; };
-
-      void operator()(expression& expr1,
-                      const expression& expr2,
-                      std::ostream& error_msgs) const {
-        if (expr1.expression_type().is_primitive()
-            && expr2.expression_type().is_primitive()) {
-          expr1 /= expr2;
-          return;
-        }
-        std::vector<expression> args;
-        args.push_back(expr1);
-        args.push_back(expr2);
-        set_fun_type sft;
-        fun f("elt_divide", args);
-        sft(f, error_msgs);
-        expr1 = expression(f);
-      }
-    };
-    boost::phoenix::function<elt_division_expr> elt_division_f;
-
-    // Cut-and-Paste from Spirit examples, including comment:  We
-    // should be using expression::operator-. There's a bug in phoenix
-    // type deduction mechanism that prevents us from doing
-    // so. Phoenix will be switching to BOOST_TYPEOF. In the meantime,
-    // we will use a phoenix::function below:
-    struct negate_expr {
-      //! @cond Doxygen_Suppress
-      template <class> struct result;
-      //! @endcond
-      template <typename F, typename T1, typename T2, typename T3, typename T4>
-      struct result<F(T1, T2, T3, T4)> { typedef void type; };
-
-      void operator()(expression& expr_result,
-                      const expression& expr,
-                      bool& pass,
-                      std::ostream& error_msgs) const {
-        if (expr.expression_type().is_primitive()) {
-          expr_result = expression(unary_op('-', expr));
-          return;
-        }
-        std::vector<expression> args;
-        args.push_back(expr);
-        set_fun_type sft;
-        fun f("minus", args);
-        sft(f, error_msgs);
-        expr_result = expression(f);
-      }
-    };
-    boost::phoenix::function<negate_expr> negate_expr_f;
-
-    struct logical_negate_expr {
-      //! @cond Doxygen_Suppress
-      template <class> struct result;
-      //! @endcond
-      template <typename F, typename T1, typename T2, typename T3>
-      struct result<F(T1, T2, T3)> { typedef void type; };
-
-      void operator()(expression& expr_result,
-                      const expression& expr,
-                      std::ostream& error_msgs) const {
-        if (!expr.expression_type().is_primitive()) {
-          error_msgs << "logical negation operator !"
-                     << " only applies to int or real types; ";
-          expr_result = expression();
-        }
-        std::vector<expression> args;
-        args.push_back(expr);
-        set_fun_type sft;
-        fun f("logical_negation", args);
-        sft(f, error_msgs);
-        expr_result = expression(f);
-      }
-    };
-    boost::phoenix::function<logical_negate_expr> logical_negate_expr_f;
-
-    struct transpose_expr {
-      //! @cond Doxygen_Suppress
-      template <class> struct result;
-      //! @endcond
-      template <typename F, typename T1, typename T2, typename T3>
-      struct result<F(T1, T2, T3)> { typedef void type; };
-
-      void operator()(expression& expr,
-                      bool& pass,
-                      std::ostream& error_msgs) const {
-        if (expr.expression_type().is_primitive())
-          return;
-        std::vector<expression> args;
-        args.push_back(expr);
-        set_fun_type sft;
-        fun f("transpose", args);
-        sft(f, error_msgs);
-        expr = expression(f);
-        pass = !expr.expression_type().is_ill_formed();
-      }
-    };
-    boost::phoenix::function<transpose_expr> transpose_f;
-
-    int num_dimss(std::vector<std::vector<stan::lang::expression> >& dimss) {
-      int sum = 0;
-      for (size_t i = 0; i < dimss.size(); ++i)
-        sum += dimss[i].size();
-      return sum;
-    }
-
-    struct add_idxs {
-      //! @cond Doxygen_Suppress
-      template <class> struct result;
-      //! @endcond
-      template <typename F, typename T1, typename T2, typename T3, typename T4>
-      struct result<F(T1, T2, T3, T4)> { typedef void type; };
-      void operator()(expression& e,
-                      std::vector<idx>& idxs,
-                      bool& pass,
-                      std::ostream& error_msgs) const {
-        e = index_op_sliced(e, idxs);
-        pass = !e.expression_type().is_ill_formed();
-        if (!pass)
-          error_msgs << "Indexed expression must have at least as many"
-                     << " dimensions as number of indexes supplied:"
-                     << std::endl
-                     << " indexed expression dims="
-                     << e.total_dims()
-                     << "; num indexes=" << idxs.size()
-                     << std::endl;
-      }
-    };
-    boost::phoenix::function<add_idxs> add_idxs_f;
-
-
-    struct add_expression_dimss {
-      //! @cond Doxygen_Suppress
-      template <class> struct result;
-      //! @endcond
-      template <typename F, typename T1, typename T2, typename T3, typename T4>
-      struct result<F(T1, T2, T3, T4)> { typedef void type; };
-      void operator()(expression& expression,
-                      std::vector<std::vector<stan::lang::expression> >& dimss,
-                      bool& pass,
-                      std::ostream& error_msgs) const {
-        index_op iop(expression, dimss);
-        int expr_dims = expression.total_dims();
-        int index_dims = num_dimss(dimss);
-        if (expr_dims < index_dims) {
-          error_msgs << "Indexed expression must have at least as many"
-                     << " dimensions as number of indexes supplied: "
-                     << std::endl
-                     << "    indexed expression dimensionality = " << expr_dims
-                     << "; indexes supplied = " << dimss.size()
-                     << std::endl;
-          pass = false;
-          return;
-        }
-        iop.infer_type();
-        if (iop.type_.is_ill_formed()) {
-          error_msgs << "Indexed expression must have at least as many"
-          << " dimensions as number of indexes supplied."
-          << std::endl;
-          pass = false;
-          return;
-        }
-        pass = true;
-        expression = iop;
-      }
-    };
-    boost::phoenix::function<add_expression_dimss> add_expression_dimss_f;
-
-    struct set_var_type {
-      //! @cond Doxygen_Suppress
-      template <class> struct result;
-      //! @endcond
-      template <typename F, typename T1, typename T2, typename T3,
-                typename T4, typename T5>
-      struct result<F(T1, T2, T3, T4, T5)> { typedef void type; };
-      void operator()(variable& var_expr, expression& val, variable_map& vm,
-                      std::ostream& error_msgs, bool& pass) const {
-        std::string name = var_expr.name_;
-        if (name == std::string("lp__")) {
-            error_msgs << std::endl
-                       << "WARNING:"
-                       << std::endl
-                       << "  Direct use of variable lp__ is deprecated"
-                       << " and will be removed in a future release."
-                       << std::endl
-                       << "  Please use increment_log_prob(u)"
-                       << " in place of of lp__ <- lp__ + u."
-                       << std::endl;
-        } else if (name == std::string("params_r__")) {
-          error_msgs << std::endl << "WARNING:" << std::endl
-                     << "  Direct access to params_r__ yields an inconsistent"
-                     << " statistical model in isolation and no guarantee is"
-                     << " made that this model will yield valid inferences."
-                     << std::endl
-                     << "  Moreover, access to params_r__ is unsupported"
-                     << " and the variable may be removed without notice."
-                     << std::endl;
-        }
-        pass = vm.exists(name);
-        if (pass) {
-          var_expr.set_type(vm.get_base_type(name), vm.get_num_dims(name));
-        } else {
-          error_msgs << "variable \"" << name << '"' << " does not exist."
-                     << std::endl;
-          return;
-        }
-        val = expression(var_expr);
-      }
-    };
-    boost::phoenix::function<set_var_type> set_var_type_f;
-    struct validate_int_expr3 {
-      //! @cond Doxygen_Suppress
-      template <class> struct result;
-      //! @endcond
-      template <typename F, typename T1, typename T2, typename T3>
-      struct result<F(T1, T2, T3)> { typedef void type; };
-
-      void operator()(const expression& expr,
-                      bool& pass,
-                      std::stringstream& error_msgs) const {
-        pass = expr.expression_type().is_primitive_int();
-      }
-    };
-    boost::phoenix::function<validate_int_expr3> validate_int_expr3_f;
-
-=======
->>>>>>> fb1b7696
 
   namespace lang {
 
@@ -1016,6 +168,33 @@
                                          _pass,
                                          boost::phoenix::ref(error_msgs_))];
 
+      integrate_ode_cvode_r.name("expression");
+      integrate_ode_cvode_r
+        %= (lit("integrate_ode_cvode") >> no_skip[!char_("a-zA-Z0-9_")])
+        > lit('(')
+        > identifier_r          // system function name (function only)
+        > lit(',')
+        > expression_g(_r1)     // y0
+        > lit(',')
+        > expression_g(_r1)     // t0 (data only)
+        > lit(',')
+        > expression_g(_r1)     // ts (data only)
+        > lit(',')
+        > expression_g(_r1)     // theta
+        > lit(',')
+        > expression_g(_r1)     // x (data only)
+        > lit(',')
+        > expression_g(_r1)     // x_int (data only)
+        > lit(',')
+        > expression_g(_r1)     // relative tolerance (data only)
+        > lit(',')
+        > expression_g(_r1)     // absolute tolerance (data only)
+        > lit(',')
+        > expression_g(_r1)     // maximum number of steps (data only)
+        > lit(')')
+          [validate_integrate_ode_cvode_f(_val, boost::phoenix::ref(var_map_),
+                                          _pass,
+                                          boost::phoenix::ref(error_msgs_))];
 
       integrate_function_r.name("expression");
       integrate_function_r
@@ -1033,49 +212,12 @@
                                          _pass,
                                          boost::phoenix::ref(error_msgs_))];
 
-      integrate_ode_cvode_r.name("expression");
-      integrate_ode_cvode_r
-        %= (lit("integrate_ode_cvode") >> no_skip[!char_("a-zA-Z0-9_")])
-        > lit('(')
-        > identifier_r          // system function name (function only)
-        > lit(',')
-        > expression_g(_r1)     // y0
-        > lit(',')
-        > expression_g(_r1)     // t0 (data only)
-        > lit(',')
-        > expression_g(_r1)     // ts (data only)
-        > lit(',')
-        > expression_g(_r1)     // theta
-        > lit(',')
-        > expression_g(_r1)     // x (data only)
-        > lit(',')
-        > expression_g(_r1)     // x_int (data only)
-        > lit(',')
-        > expression_g(_r1)     // relative tolerance (data only)
-        > lit(',')
-        > expression_g(_r1)     // absolute tolerance (data only)
-        > lit(',')
-        > expression_g(_r1)     // maximum number of steps (data only)
-        > lit(')')
-          [validate_integrate_ode_cvode_f(_val, boost::phoenix::ref(var_map_),
-                                          _pass,
-                                          boost::phoenix::ref(error_msgs_))];
-
-
       factor_r.name("expression");
       factor_r =
-<<<<<<< HEAD
-        integrate_ode_r(_r1)[set_val5_f(_val, _1)]
-
-        | integrate_function_r(_r1)[set_val5_f(_val, _1)]
-        | integrate_ode_cvode_r(_r1)[set_val5_f(_val, _1)]
-
-        | (fun_r(_r1)[set_val5_f(_b, _1)]
-=======
         integrate_ode_r(_r1)[assign_lhs_f(_val, _1)]
         | integrate_ode_cvode_r(_r1)[assign_lhs_f(_val, _1)]
+        | integrate_function_cvode_r(_r1)[assign_lhs_f(_val, _1)]
         | (fun_r(_r1)[assign_lhs_f(_b, _1)]
->>>>>>> fb1b7696
            > eps[set_fun_type_named_f(_val, _b, _r1, _pass,
                                       boost::phoenix::ref(error_msgs_))])
         | (variable_r[assign_lhs_f(_a, _1)]
