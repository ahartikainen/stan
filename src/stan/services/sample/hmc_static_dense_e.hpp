--- conflicted
+++ resolved
@@ -1,15 +1,11 @@
 #ifndef STAN_SERVICES_SAMPLE_HMC_STATIC_DENSE_E_HPP
 #define STAN_SERVICES_SAMPLE_HMC_STATIC_DENSE_E_HPP
 
-<<<<<<< HEAD
-#include <stan/math/prim/mat/fun/Eigen.hpp>
-#include <stan/math/prim/mat.hpp>
-=======
->>>>>>> 05196ec6
 #include <stan/callbacks/interrupt.hpp>
 #include <stan/callbacks/logger.hpp>
 #include <stan/callbacks/writer.hpp>
 #include <stan/math/prim/mat/fun/Eigen.hpp>
+#include <stan/math/prim/mat.hpp>
 #include <stan/mcmc/hmc/static/dense_e_static_hmc.hpp>
 #include <stan/services/error_codes.hpp>
 #include <stan/services/util/run_sampler.hpp>
@@ -72,8 +68,8 @@
         try {
           inv_mass_matrix =
             util::read_dense_mass_matrix(init_metric, model.num_params_r(),
-                                         error_writer);
-          util::validate_dense_mass_matrix(inv_mass_matrix, error_writer);
+                                         logger);
+          util::validate_dense_mass_matrix(inv_mass_matrix, logger);
         } catch (const std::domain_error& e) {
           return error_codes::CONFIG;
         }
@@ -113,8 +109,7 @@
        * @param[in] stepsize_jitter uniform random jitter of stepsize
        * @param[in] int_time integration time
        * @param[in,out] interrupt Callback for interrupts
-       * @param[in,out] message_writer Writer for messages
-       * @param[in,out] error_writer Writer for errors
+       * @param[in,out] logger Logger for messages
        * @param[in,out] init_writer Writer callback for unconstrained inits
        * @param[in,out] sample_writer Writer for draws
        * @param[in,out] diagnostic_writer Writer for diagnostic information
@@ -129,8 +124,7 @@
                              double stepsize_jitter,
                              double int_time,
                              callbacks::interrupt& interrupt,
-                             callbacks::writer& message_writer,
-                             callbacks::writer& error_writer,
+                             callbacks::logger& logger,
                              callbacks::writer& init_writer,
                              callbacks::writer& sample_writer,
                              callbacks::writer& diagnostic_writer) {
@@ -142,7 +136,7 @@
                                 random_seed, chain, init_radius, num_warmup,
                                 num_samples, num_thin, save_warmup, refresh,
                                 stepsize, stepsize_jitter, int_time,
-                                interrupt, message_writer, error_writer,
+                                interrupt, logger,
                                 init_writer, sample_writer, diagnostic_writer);
       }
 
