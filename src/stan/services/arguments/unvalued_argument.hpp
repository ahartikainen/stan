#ifndef STAN_SERVICES_ARGUMENTS_UNVALUED_ARGUMENT_HPP
#define STAN_SERVICES_ARGUMENTS_UNVALUED_ARGUMENT_HPP

#include <stan/services/arguments/argument.hpp>
#include <iostream>
#include <string>
#include <vector>

namespace stan {
  namespace services {

    class unvalued_argument: public argument {
    public:
      unvalued_argument()
        : _is_present(false) {}

      void print(interface_callbacks::writer::base_writer& w,
                 const int depth, const std::string prefix) {}

<<<<<<< HEAD
      void print_help(interface_callbacks::writer::base_writer& w,
                      const int depth, const bool recurse = false) {
=======
      void print_help(std::ostream* s, const int depth,
                      const bool recurse = false) {
        if (!s)
          return;
>>>>>>> 19c7ee66

        std::string indent(indent_width * depth, ' ');
        std::string subindent(indent_width, ' ');

<<<<<<< HEAD
        w(std::string(indent_width * depth, ' ') + _name);
        w(std::string(indent_width * (depth + 1), ' ')
          + _description);
        w();

=======
        *s << indent << _name << std::endl;
        *s << indent << subindent << _description << std::endl;
        *s << std::endl;
>>>>>>> 19c7ee66
      }

      bool parse_args(std::vector<std::string>& args,
                      interface_callbacks::writer::base_writer& info,
                      interface_callbacks::writer::base_writer& err,
                      bool& help_flag) {
        if (args.size() == 0)
          return true;

        if ((args.back() == "help") || (args.back() == "help-all")) {
          print_help(info, 0);
          help_flag |= true;
          args.clear();
          return true;
        }

        _is_present = true;
        return true;
      }

      bool is_present() {
        return _is_present;
      }

    protected:
      bool _is_present;
    };

  }  // services
}  // stan

#endif<|MERGE_RESOLUTION|>--- conflicted
+++ resolved
@@ -17,30 +17,17 @@
       void print(interface_callbacks::writer::base_writer& w,
                  const int depth, const std::string prefix) {}
 
-<<<<<<< HEAD
       void print_help(interface_callbacks::writer::base_writer& w,
                       const int depth, const bool recurse = false) {
-=======
-      void print_help(std::ostream* s, const int depth,
-                      const bool recurse = false) {
-        if (!s)
-          return;
->>>>>>> 19c7ee66
 
         std::string indent(indent_width * depth, ' ');
         std::string subindent(indent_width, ' ');
 
-<<<<<<< HEAD
         w(std::string(indent_width * depth, ' ') + _name);
         w(std::string(indent_width * (depth + 1), ' ')
           + _description);
         w();
 
-=======
-        *s << indent << _name << std::endl;
-        *s << indent << subindent << _description << std::endl;
-        *s << std::endl;
->>>>>>> 19c7ee66
       }
 
       bool parse_args(std::vector<std::string>& args,
