#ifndef STAN_SERVICES_ARGUMENTS_ARGUMENT_PROBE_HPP
#define STAN_SERVICES_ARGUMENTS_ARGUMENT_PROBE_HPP

#include <stan/interface_callbacks/writer/base_writer.hpp>
#include <stan/services/arguments/argument.hpp>

#include <sstream>
#include <string>
#include <vector>

namespace stan {
  namespace services {

    class argument_probe {
    public:
      explicit argument_probe(std::vector<argument*>& valid_args)
        : _arguments(valid_args) {}

<<<<<<< HEAD
      void probe_args(interface_callbacks::writer::base_writer& w) {
=======
      void probe_args(stan::interface_callbacks::writer::base_writer& w) {
>>>>>>> 2e1cf275
        for (std::vector<argument*>::iterator arg_it = _arguments.begin();
             arg_it != _arguments.end(); ++arg_it)
          (*arg_it)->probe_args(*arg_it, w);
      }

    protected:
      std::vector<argument*>& _arguments;
    };

  }  // services
}  // stan

#endif<|MERGE_RESOLUTION|>--- conflicted
+++ resolved
@@ -16,11 +16,7 @@
       explicit argument_probe(std::vector<argument*>& valid_args)
         : _arguments(valid_args) {}
 
-<<<<<<< HEAD
-      void probe_args(interface_callbacks::writer::base_writer& w) {
-=======
       void probe_args(stan::interface_callbacks::writer::base_writer& w) {
->>>>>>> 2e1cf275
         for (std::vector<argument*>::iterator arg_it = _arguments.begin();
              arg_it != _arguments.end(); ++arg_it)
           (*arg_it)->probe_args(*arg_it, w);
