#ifndef STAN_MCMC_HMC_STATIC_UNIT_E_STATIC_HMC_HPP
#define STAN_MCMC_HMC_STATIC_UNIT_E_STATIC_HMC_HPP

#include <stan/mcmc/hmc/static/base_static_hmc.hpp>
#include <stan/mcmc/hmc/hamiltonians/unit_e_point.hpp>
#include <stan/mcmc/hmc/hamiltonians/unit_e_metric.hpp>
#include <stan/mcmc/hmc/integrators/expl_leapfrog.hpp>

namespace stan {
  namespace mcmc {

    // Hamiltonian Monte Carlo on a
    // Euclidean manifold with unit metric
    // and static integration time
<<<<<<< HEAD

    template <class M, class BaseRNG>
    class unit_e_static_hmc
      : public base_static_hmc<M, unit_e_metric, expl_leapfrog, BaseRNG> {
    public:
      unit_e_static_hmc(M &m, BaseRNG& rng)
        : base_static_hmc<M, unit_e_metric, expl_leapfrog, BaseRNG>(m, rng) {
=======
    template <typename Model, class BaseRNG>
    class unit_e_static_hmc
      : public base_static_hmc<Model, unit_e_metric,
                               expl_leapfrog, BaseRNG> {
    public:
      unit_e_static_hmc(Model &model, BaseRNG& rng,
                        std::ostream* o, std::ostream* e)
        : base_static_hmc<Model, unit_e_metric,
                          expl_leapfrog, BaseRNG>(model, rng, o, e) {
>>>>>>> 66830e2a
        this->name_ = "Static HMC with a unit Euclidean metric";
      }
    };

  }  // mcmc
}  // stan
#endif<|MERGE_RESOLUTION|>--- conflicted
+++ resolved
@@ -12,25 +12,14 @@
     // Hamiltonian Monte Carlo on a
     // Euclidean manifold with unit metric
     // and static integration time
-<<<<<<< HEAD
 
-    template <class M, class BaseRNG>
+    template <class Model, class BaseRNG>
     class unit_e_static_hmc
-      : public base_static_hmc<M, unit_e_metric, expl_leapfrog, BaseRNG> {
+      : public base_static_hmc<Model, unit_e_metric, expl_leapfrog, BaseRNG> {
     public:
-      unit_e_static_hmc(M &m, BaseRNG& rng)
-        : base_static_hmc<M, unit_e_metric, expl_leapfrog, BaseRNG>(m, rng) {
-=======
-    template <typename Model, class BaseRNG>
-    class unit_e_static_hmc
-      : public base_static_hmc<Model, unit_e_metric,
-                               expl_leapfrog, BaseRNG> {
-    public:
-      unit_e_static_hmc(Model &model, BaseRNG& rng,
-                        std::ostream* o, std::ostream* e)
+      unit_e_static_hmc(Model &model, BaseRNG& rng)
         : base_static_hmc<Model, unit_e_metric,
-                          expl_leapfrog, BaseRNG>(model, rng, o, e) {
->>>>>>> 66830e2a
+                          expl_leapfrog, BaseRNG>(model, rng) {
         this->name_ = "Static HMC with a unit Euclidean metric";
       }
     };
