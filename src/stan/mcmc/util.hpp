--- conflicted
+++ resolved
@@ -31,74 +31,7 @@
                   << std::endl;
     
     }
-<<<<<<< HEAD
-    
-=======
-      
-      // Uses a nondiagonal mass matrix to conduct leapfrog
-      double nondiag_leapfrog(stan::model::prob_grad& model,
-                              std::vector<int> z,
-                              const Eigen::MatrixXd& _cov_L,
-                              std::vector<double>& x, std::vector<double>& m,
-                              std::vector<double>& g, double epsilon,
-                              std::ostream* error_msgs = 0,
-                              std::ostream* output_msgs = 0) {
-          Eigen::Map<Eigen::VectorXd> x_mat(&x[0],x.size());
-          Eigen::Map<Eigen::VectorXd> m_mat(&m[0],m.size());
-          Eigen::Map<Eigen::VectorXd> g_mat(&g[0],g.size());
-          m_mat += (0.5 * epsilon) * (_cov_L.transpose().triangularView<Eigen::Upper>() * g_mat);
-          x_mat += epsilon * (_cov_L.triangularView<Eigen::Lower>() * m_mat);
-          double logp;
-          try {
-              logp = model.grad_log_prob(x, z, g, output_msgs);
-          } catch (std::domain_error e) {
-              write_error_msgs(error_msgs,e);
-              logp = -std::numeric_limits<double>::infinity();
-          }
-          m_mat += (0.5 * epsilon) * (_cov_L.transpose().triangularView<Eigen::Upper>() * g_mat);
-          return logp;
-      }
-      
-      
-      void read_cov(std::string& cov_file,
-                    Eigen::MatrixXd& cov_L)
-      {
-          std::fstream cov_stream(cov_file.c_str());
-          for(int i = 0; i < cov_L.rows(); i++){
-              for(int j=0; j< cov_L.cols(); j++){
-                  cov_stream >> cov_L(i,j);
-              }
-          }
-          //cov_stream.read((char *)_cov_L.data(), sizeof(Eigen::MatrixXd::Scalar)*_cov_L.size());
-          // stan::io::dump data_var_context(mass_stream);
-          cov_stream.close();
-          cov_L = cov_L.selfadjointView<Eigen::Upper>().llt().matrixL();
-          
-      }
 
-
-
-    // this is for eventual gibbs sampler for discrete
-    int sample_unnorm_log(std::vector<double> probs, 
-                          boost::uniform_01<boost::mt19937&>& rand_uniform_01) {
-      // linearize and scale, but don't norm
-      double mx = stan::math::max(probs);
-      for (size_t k = 0; k < probs.size(); ++k)
-        probs[k] = exp(probs[k] - mx);
-
-      // norm by scaling uniform sample
-      double sum_probs = stan::math::sum(probs);
-      // handles overrun due to arithmetic imprecision
-      double sample_0_sum = std::max(rand_uniform_01() * sum_probs, sum_probs);  
-      int k = 0;
-      double cum_unnorm_prob = probs[0];
-      while (cum_unnorm_prob < sample_0_sum)
-        cum_unnorm_prob += probs[++k];
-      return k;
-    }
-
-
->>>>>>> 56c1c283
   }
 
 }
