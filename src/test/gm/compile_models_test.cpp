--- conflicted
+++ resolved
@@ -1,9 +1,6 @@
 #include <gtest/gtest.h>
 #include <test/models/utility.hpp>
-<<<<<<< HEAD
 #include <stan/mcmc/chains.hpp>
-=======
->>>>>>> 1fbd95e5
 
 TEST(gm,compile_models) {
   SUCCEED() 
@@ -11,11 +8,7 @@
     << "Should have compiled: src/test/gm/model_specs/compiled/*.stan";
 }
 
-<<<<<<< HEAD
-TEST(gm,issue109_csv_header_consistent_with_samples) {
-=======
 TEST(gm,issue91_segfault_printing_uninitialized) {
->>>>>>> 1fbd95e5
   char path_separator = get_path_separator();
   std::vector<std::string> model_path;
   model_path.push_back("src");
@@ -23,7 +16,27 @@
   model_path.push_back("gm");
   model_path.push_back("model_specs");
   model_path.push_back("compiled");
-<<<<<<< HEAD
+  model_path.push_back("issue91");
+
+  std::string command 
+    = convert_model_path(model_path)
+    + " --iter=0" 
+    + " --samples=" + convert_model_path(model_path) + ".csv";
+  
+  run_command(command);
+
+  SUCCEED()
+    << "running this model should not seg fault";
+}
+
+TEST(gm,issue109_csv_header_consistent_with_samples) {
+  char path_separator = get_path_separator();
+  std::vector<std::string> model_path;
+  model_path.push_back("src");
+  model_path.push_back("test");
+  model_path.push_back("gm");
+  model_path.push_back("model_specs");
+  model_path.push_back("compiled");
   model_path.push_back("issue109");
 
   std::string path = convert_model_path(model_path);
@@ -46,17 +59,4 @@
   EXPECT_FLOAT_EQ(2, chains.samples("z[1,2]")(0));
   EXPECT_FLOAT_EQ(3, chains.samples("z[2,1]")(0));
   EXPECT_FLOAT_EQ(4, chains.samples("z[2,2]")(0));
-=======
-  model_path.push_back("issue91");
-
-  std::string command 
-    = convert_model_path(model_path)
-    + " --iter=0" 
-    + " --samples=" + convert_model_path(model_path) + ".csv";
-  
-  run_command(command);
-
-  SUCCEED()
-    << "running this model should not seg fault";
->>>>>>> 1fbd95e5
-}
+}