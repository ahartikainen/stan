--- conflicted
+++ resolved
@@ -24,20 +24,12 @@
 
   gauss_model_namespace::gauss_model model(data_var_context, &model_output);
   
-<<<<<<< HEAD
   stan::mcmc::expl_leapfrog
     <stan::mcmc::unit_e_metric<gauss_model_namespace::gauss_model, rng_t> >
-      integrator;
+    integrator;
 
   stan::mcmc::unit_e_metric<gauss_model_namespace::gauss_model, rng_t>
     metric(model);
-=======
-  stan::mcmc::expl_leapfrog<
-    stan::mcmc::unit_e_metric<gauss_model_namespace::gauss_model, rng_t> >
-    integrator;
-  
-  stan::mcmc::unit_e_metric<gauss_model_namespace::gauss_model, rng_t> metric(model, &metric_output);
->>>>>>> 66830e2a
   
   stan::mcmc::unit_e_point z(1);
   z.q(0) = 1;
@@ -80,15 +72,9 @@
   
   gauss_model_namespace::gauss_model model(data_var_context, &model_output);
   
-<<<<<<< HEAD
   stan::mcmc::expl_leapfrog
     <stan::mcmc::unit_e_metric<gauss_model_namespace::gauss_model, rng_t> >
-      integrator;
-=======
-  stan::mcmc::expl_leapfrog<
-    stan::mcmc::unit_e_metric<gauss_model_namespace::gauss_model, rng_t> >
     integrator;
->>>>>>> 66830e2a
 
   stan::mcmc::unit_e_metric<gauss_model_namespace::gauss_model, rng_t>
     metric(model);
