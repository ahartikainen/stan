#include <test/unit/mcmc/hmc/mock_hmc.hpp>
#include <test/test-models/good/mcmc/hmc/hamiltonians/funnel.hpp>
#include <boost/random/additive_combine.hpp>
#include <test/unit/util.hpp>
#include <gtest/gtest.h>

typedef boost::ecuyer1988 rng_t;

TEST(BaseHamiltonian, update) {

  std::fstream data_stream(std::string("").c_str(), std::fstream::in);
  stan::io::dump data_var_context(data_stream);
  data_stream.close();
  
  std::stringstream model_output;

  funnel_model_namespace::funnel_model model(data_var_context, &model_output);
  
  stan::mcmc::mock_hamiltonian<funnel_model_namespace::funnel_model, rng_t>
      metric(model);
  
  stan::mcmc::ps_point z(11);
  z.q.setOnes();
  
  metric.update(z);

  EXPECT_FLOAT_EQ(10.73223197, z.V);

  EXPECT_FLOAT_EQ(8.757758279, z.g(0));
  for (int i = 1; i < z.q.size(); ++i)
    EXPECT_FLOAT_EQ(0.1353352832, z.g(i));

  EXPECT_EQ("", model_output.str());
<<<<<<< HEAD
  EXPECT_EQ("", metric.info().str());
  EXPECT_EQ("", metric.err().str());
=======
  EXPECT_EQ("", metric_output.str());
}

TEST(BaseHamiltonian, streams) {
  stan::test::capture_std_streams();
  
  std::fstream data_stream(std::string("").c_str(), std::fstream::in);
  stan::io::dump data_var_context(data_stream);
  data_stream.close();

  EXPECT_NO_THROW(funnel_model_namespace::funnel_model model(data_var_context, 0));

  std::stringstream output;
  EXPECT_NO_THROW(funnel_model_namespace::funnel_model model(data_var_context, &output));
  EXPECT_EQ("", output.str());
  
  stan::test::reset_std_streams();
  EXPECT_EQ("", stan::test::cout_ss.str());
  EXPECT_EQ("", stan::test::cerr_ss.str());
>>>>>>> 8cc7c697
}<|MERGE_RESOLUTION|>--- conflicted
+++ resolved
@@ -31,11 +31,8 @@
     EXPECT_FLOAT_EQ(0.1353352832, z.g(i));
 
   EXPECT_EQ("", model_output.str());
-<<<<<<< HEAD
   EXPECT_EQ("", metric.info().str());
   EXPECT_EQ("", metric.err().str());
-=======
-  EXPECT_EQ("", metric_output.str());
 }
 
 TEST(BaseHamiltonian, streams) {
@@ -54,5 +51,4 @@
   stan::test::reset_std_streams();
   EXPECT_EQ("", stan::test::cout_ss.str());
   EXPECT_EQ("", stan::test::cerr_ss.str());
->>>>>>> 8cc7c697
 }